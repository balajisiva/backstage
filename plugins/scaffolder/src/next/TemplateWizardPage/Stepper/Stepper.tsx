--- conflicted
+++ resolved
@@ -13,17 +13,13 @@
  * See the License for the specific language governing permissions and
  * limitations under the License.
  */
-<<<<<<< HEAD
-import { useApi, useApiHolder } from '@backstage/core-plugin-api';
-import { JsonObject, JsonValue } from '@backstage/types';
-=======
+import React, { useMemo, useState } from 'react';
+import { JsonValue } from '@backstage/types';
 import {
   useAnalytics,
   useApiHolder,
   useRouteRefParams,
 } from '@backstage/core-plugin-api';
-import { JsonValue } from '@backstage/types';
->>>>>>> 37524f58
 import {
   Stepper as MuiStepper,
   Step as MuiStep,
@@ -33,18 +29,13 @@
 } from '@material-ui/core';
 import { withTheme } from '@rjsf/core-v5';
 import { ErrorSchema, FieldValidation } from '@rjsf/utils';
-import React, { useMemo, useState } from 'react';
 import { NextFieldExtensionOptions } from '../../../extensions';
 import { TemplateParameterSchema } from '../../../types';
 import { createAsyncValidators } from './createAsyncValidators';
 import { useTemplateSchema } from './useTemplateSchema';
 import { ReviewState } from './ReviewState';
 import validator from '@rjsf/validator-ajv8';
-<<<<<<< HEAD
-import { scaffolderApiRef } from '../../../api';
-=======
 import { selectedTemplateRouteRef } from '../../../routes';
->>>>>>> 37524f58
 
 const useStyles = makeStyles(theme => ({
   backButton: {
@@ -117,15 +108,9 @@
 
     const returnedValidation = await validation(formData);
 
-<<<<<<< HEAD
-    const hasErrors = Object.values(returnedValidation).some(i => {
-      return i.__errors?.length! > 0 ?? false;
-    });
-=======
     const hasErrors = Object.values(returnedValidation).some(
       i => i.__errors?.length,
     );
->>>>>>> 37524f58
 
     if (hasErrors) {
       setErrors(returnedValidation);
@@ -191,9 +176,6 @@
               </Button>
               <Button
                 variant="contained"
-<<<<<<< HEAD
-                onClick={() => props.onComplete(formState)}
-=======
                 onClick={() => {
                   props.onComplete(formState);
                   const name =
@@ -205,7 +187,6 @@
                     name || `new ${templateName}`,
                   );
                 }}
->>>>>>> 37524f58
               >
                 Create
               </Button>
