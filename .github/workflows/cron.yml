--- conflicted
+++ resolved
@@ -8,11 +8,7 @@
   cron:
     runs-on: ubuntu-latest
     steps:
-<<<<<<< HEAD
-      - uses: backstage/actions/cron@v0.5.0
-=======
       - uses: backstage/actions/cron@v0.5.2
->>>>>>> e27874a2
         with:
           app-id: ${{ secrets.BACKSTAGE_GOALIE_APPLICATION_ID }}
           private-key: ${{ secrets.BACKSTAGE_GOALIE_PRIVATE_KEY }}
