/*
 * Copyright 2020 The Backstage Authors
 *
 * Licensed under the Apache License, Version 2.0 (the "License");
 * you may not use this file except in compliance with the License.
 * You may obtain a copy of the License at
 *
 *     http://www.apache.org/licenses/LICENSE-2.0
 *
 * Unless required by applicable law or agreed to in writing, software
 * distributed under the License is distributed on an "AS IS" BASIS,
 * WITHOUT WARRANTIES OR CONDITIONS OF ANY KIND, either express or implied.
 * See the License for the specific language governing permissions and
 * limitations under the License.
 */

import { resolve as resolvePath } from 'path';
import parseArgs from 'minimist';
import { Logger } from 'winston';
import { findPaths } from '@backstage/cli-common';
import {
  loadConfigSchema,
  loadConfig,
  ConfigSchema,
} from '@backstage/config-loader';
import { AppConfig, Config, ConfigReader } from '@backstage/config';
import { JsonValue } from '@backstage/types';
<<<<<<< HEAD
import { ConfigTarget, loadConfig } from '@backstage/config-loader';
import { isValidUrl } from './urls';
=======

import { setRootLoggerRedactionList } from './logging/rootLogger';

// Fetch the schema and get all the secrets to pass to the rootLogger for redaction
const updateRedactionList = (
  schema: ConfigSchema,
  configs: AppConfig[],
  logger: Logger,
) => {
  const secretAppConfigs = schema.process(configs, { visibility: ['secret'] });
  const secretConfig = ConfigReader.fromConfigs(secretAppConfigs);
  const values = new Set<string>();
  const data = secretConfig.get();

  JSON.parse(
    JSON.stringify(data),
    (_, v) => typeof v === 'string' && values.add(v),
  );

  logger.info(
    `${values.size} secrets found in the config which will be redacted`,
  );

  setRootLoggerRedactionList(Array.from(values));
};
>>>>>>> 3db0cb36

export class ObservableConfigProxy implements Config {
  private config: Config = new ConfigReader({});

  private readonly subscribers: (() => void)[] = [];

  constructor(
    private readonly logger: Logger,
    private readonly parent?: ObservableConfigProxy,
    private parentKey?: string,
  ) {
    if (parent && !parentKey) {
      throw new Error('parentKey is required if parent is set');
    }
  }

  setConfig(config: Config) {
    if (this.parent) {
      throw new Error('immutable');
    }
    this.config = config;
    for (const subscriber of this.subscribers) {
      try {
        subscriber();
      } catch (error) {
        this.logger.error(`Config subscriber threw error, ${error}`);
      }
    }
  }

  subscribe(onChange: () => void): { unsubscribe: () => void } {
    if (this.parent) {
      return this.parent.subscribe(onChange);
    }

    this.subscribers.push(onChange);
    return {
      unsubscribe: () => {
        const index = this.subscribers.indexOf(onChange);
        if (index >= 0) {
          this.subscribers.splice(index, 1);
        }
      },
    };
  }

  private select(required: true): Config;
  private select(required: false): Config | undefined;
  private select(required: boolean): Config | undefined {
    if (this.parent && this.parentKey) {
      if (required) {
        return this.parent.select(true).getConfig(this.parentKey);
      }
      return this.parent.select(false)?.getOptionalConfig(this.parentKey);
    }

    return this.config;
  }

  has(key: string): boolean {
    return this.select(false)?.has(key) ?? false;
  }
  keys(): string[] {
    return this.select(false)?.keys() ?? [];
  }
  get<T = JsonValue>(key?: string): T {
    return this.select(true).get(key);
  }
  getOptional<T = JsonValue>(key?: string): T | undefined {
    return this.select(false)?.getOptional(key);
  }
  getConfig(key: string): Config {
    return new ObservableConfigProxy(this.logger, this, key);
  }
  getOptionalConfig(key: string): Config | undefined {
    if (this.select(false)?.has(key)) {
      return new ObservableConfigProxy(this.logger, this, key);
    }
    return undefined;
  }
  getConfigArray(key: string): Config[] {
    return this.select(true).getConfigArray(key);
  }
  getOptionalConfigArray(key: string): Config[] | undefined {
    return this.select(false)?.getOptionalConfigArray(key);
  }
  getNumber(key: string): number {
    return this.select(true).getNumber(key);
  }
  getOptionalNumber(key: string): number | undefined {
    return this.select(false)?.getOptionalNumber(key);
  }
  getBoolean(key: string): boolean {
    return this.select(true).getBoolean(key);
  }
  getOptionalBoolean(key: string): boolean | undefined {
    return this.select(false)?.getOptionalBoolean(key);
  }
  getString(key: string): string {
    return this.select(true).getString(key);
  }
  getOptionalString(key: string): string | undefined {
    return this.select(false)?.getOptionalString(key);
  }
  getStringArray(key: string): string[] {
    return this.select(true).getStringArray(key);
  }
  getOptionalStringArray(key: string): string[] | undefined {
    return this.select(false)?.getOptionalStringArray(key);
  }
}

// A global used to ensure that only a single file watcher is active at a time.
let currentCancelFunc: () => void;

/**
 * Load configuration for a Backend.
 *
 * This function should only be called once, during the initialization of the backend.
 *
 * @public
 */
export async function loadBackendConfig(options: {
  logger: Logger;
  // process.argv or any other overrides
  argv: string[];
}): Promise<Config> {
  const args = parseArgs(options.argv);

  const configTargets: ConfigTarget[] = [args.config ?? []]
    .flat()
    .map(arg => (isValidUrl(arg) ? { url: arg } : { path: resolvePath(arg) }));

  /* eslint-disable-next-line no-restricted-syntax */
  const paths = findPaths(__dirname);

  // TODO(hhogg): This is fetching _all_ of the packages of the monorepo
  // in order to find the secrets for redactions, however we only care about
  // the backend ones, we need to find a way to exclude the frontend packages.
  const { Project } = require('@lerna/project');
  const project = new Project(paths.targetDir);
  const packages = await project.getPackages();
  const schema = await loadConfigSchema({
    dependencies: packages.map((p: any) => p.name),
  });

  const config = new ObservableConfigProxy(options.logger);
  const configs = await loadConfig({
    configRoot: paths.targetRoot,
    configPaths: [],
    configTargets: configTargets,
    watch: {
      onChange(newConfigs) {
        options.logger.info(
          `Reloaded config from ${newConfigs.map(c => c.context).join(', ')}`,
        );

        config.setConfig(ConfigReader.fromConfigs(newConfigs));
      },
      stopSignal: new Promise(resolve => {
        if (currentCancelFunc) {
          currentCancelFunc();
        }
        currentCancelFunc = resolve;

        // For reloads of this module we need to use a dispose handler rather than the global.
        if (module.hot) {
          module.hot.addDisposeHandler(resolve);
        }
      }),
    },
  });

  options.logger.info(
    `Loaded config from ${configs.map(c => c.context).join(', ')}`,
  );

  config.setConfig(ConfigReader.fromConfigs(configs));

  // Subscribe to config changes and update the redaction list for logging
  updateRedactionList(schema, configs, options.logger);
  config.subscribe(() => updateRedactionList(schema, configs, options.logger));

  return config;
}<|MERGE_RESOLUTION|>--- conflicted
+++ resolved
@@ -22,13 +22,12 @@
   loadConfigSchema,
   loadConfig,
   ConfigSchema,
+  ConfigTarget
 } from '@backstage/config-loader';
 import { AppConfig, Config, ConfigReader } from '@backstage/config';
 import { JsonValue } from '@backstage/types';
-<<<<<<< HEAD
-import { ConfigTarget, loadConfig } from '@backstage/config-loader';
+
 import { isValidUrl } from './urls';
-=======
 
 import { setRootLoggerRedactionList } from './logging/rootLogger';
 
@@ -54,7 +53,6 @@
 
   setRootLoggerRedactionList(Array.from(values));
 };
->>>>>>> 3db0cb36
 
 export class ObservableConfigProxy implements Config {
   private config: Config = new ConfigReader({});
